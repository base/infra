--- conflicted
+++ resolved
@@ -67,11 +67,7 @@
       - uses: dtolnay/rust-toolchain@4305c38b25d97ef35a8ad1f985ccf2d2242004f2 # stable
         with:
           components: rustfmt, clippy
-<<<<<<< HEAD
       - uses: extractions/setup-just@e33e0265a09d6d736e2ee1e0eb685ef1de4669ff # v3.0.0
-      - run: just lint
-=======
-      - uses: extractions/setup-just@v3
       - run: just lint
 
   docker:
@@ -92,5 +88,4 @@
       - name: Build Docker image
         run: docker build --platform linux/amd64 --build-arg SERVICE_NAME=${{ matrix.service }} -t ${{ matrix.service }}:latest .
       - name: Test Docker image
-        run: docker run --rm ${{ matrix.service }}:latest --help || true
->>>>>>> 5a632bf4
+        run: docker run --rm ${{ matrix.service }}:latest --help || true